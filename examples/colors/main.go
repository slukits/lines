--- conflicted
+++ resolved
@@ -1,10 +1,7 @@
 package main
 
 import (
-	"fmt"
-
 	"github.com/slukits/lines"
-	"github.com/slukits/lines/internal/api"
 )
 
 var term *lines.Lines
@@ -16,85 +13,42 @@
 
 type cmp struct{ lines.Component }
 
-func (c *cmp) OnInit(e *lines.Env) {
-	red, green, blue := []rune("red"), []rune("green"), []rune("blue")
-	c.Dim().SetWidth(40).SetHeight(12)
-	lines.Print(e.LL(0).At(0).FG(lines.White).BG(lines.Red), red)
-	lines.Print(e.LL(0).At(3), []rune("  "))
-	lines.Print(e.LL(0).At(5).FG(lines.Black).BG(lines.Green), green)
-	lines.Print(e.LL(0).At(10), []rune("  "))
-	lines.Print(e.LL(0).At(12).FG(lines.Yellow).BG(lines.Blue), blue)
-<<<<<<< HEAD
-	cm := colorMap(term.CurrentColors())
-	for i := 0; i < 8; i++ {
-		lines.Print(e.LL(i+1).At(0).BG(cm(i)).FG(cm(15)),
-			[]rune(fmt.Sprint(" ", i+1, " ")))
-		switch i {
-		case 0:
-			lines.Print(e.LL(i+1).At(12).BG(cm(i+8)).FG(cm(15)),
-				[]rune(fmt.Sprint(" ", i+9, "  ")))
-		default:
-			lines.Print(e.LL(i+1).At(12).BG(cm(i+8)).FG(cm(15)),
-				[]rune(fmt.Sprint(" ", i+9, " ")))
-		}
-	}
-	tcll := lines.DBGTcell(term)
-	lines.Print(e.LL(9).At(0), []rune(lines.Filler+fmt.Sprintf("Colors: %d", tcll.Colors())+lines.Filler))
-	lines.Print(e.BG(cm(0)).LL(10).BG(cm(0)).FG(cm(15)).At(0), []rune("bg/fg"))
-	lines.Print(e.LL(10).BG(cm(0)).At(6).FG(cm(4)), []rune("cmm/str"))
-	lines.Print(e.LL(10).BG(cm(0)).At(15).FG(cm(2)).AA(lines.Bold), []rune("ident"))
-	lines.Print(e.LL(10).BG(cm(0)).At(22).FG(cm(15)), []rune("op"))
-	lines.Print(e.LL(10).BG(cm(0)).At(25).FG(cm(1)), []rune("kw"))
-	fmt.Fprint(e.BG(cm(0)).FG(cm(15)).LL(10), "bg/fg")
-	lines.Print(e.LL(10).At(6).BG(cm(0)).FG(cm(4)), []rune("cmm/str"))
-	lines.Print(e.LL(10).At(15).BG(cm(0)).FG(cm(2)).AA(lines.Bold), []rune("ident"))
-	lines.Print(e.LL(10).At(22).BG(cm(0)).FG(cm(15)), []rune("op"))
-	lines.Print(e.LL(10).At(25).BG(cm(0)).FG(cm(1)), []rune("kw"))
-	fmt.Fprint(e.BG(cm(15)).FG(cm(0)).LL(11), "bg/fg")
-	lines.Print(e.LL(11).At(6).BG(cm(15)).FG(cm(3)), []rune("cmm/str"))
-	lines.Print(e.LL(11).At(15).BG(cm(15)).FG(cm(4)), []rune("ident"))
-	lines.Print(e.LL(11).At(22).BG(cm(15)).FG(cm(0)), []rune("op"))
-	lines.Print(e.LL(11).At(25).BG(cm(15)).FG(cm(1)), []rune("kw"))
-}
-
-func colorMap(cc api.CCC) func(int) api.Color {
-	return func(i int) api.Color {
-		switch i {
-		case 0:
-			return cc.C1st
-		case 1:
-			return cc.C2nd
-		case 2:
-			return cc.C3rd
-		case 3:
-			return cc.C4th
-		case 4:
-			return cc.C5th
-		case 5:
-			return cc.C6th
-		case 6:
-			return cc.C7th
-		case 7:
-			return cc.C8th
-		case 8:
-			return cc.C9th
-		case 9:
-			return cc.C10th
-		case 10:
-			return cc.C11th
-		case 11:
-			return cc.C12th
-		case 12:
-			return cc.C13th
-		case 13:
-			return cc.C14th
-		case 14:
-			return cc.C15th
-		case 15:
-			return cc.C16th
-		}
-		return api.Color(0)
-	}
-=======
->>>>>>> 42bf1d4c
-}+// func (c *cmp) OnInit(e *lines.Env) {
+// 	red, green, blue := []rune("red"), []rune("green"), []rune("blue")
+// 	c.Dim().SetWidth(40).SetHeight(12)
+// 	lines.Print(e.LL(0).At(0).FG(lines.White).BG(lines.Red), red)
+// 	lines.Print(e.LL(0).At(3), []rune("  "))
+// 	lines.Print(e.LL(0).At(5).FG(lines.Black).BG(lines.Green), green)
+// 	lines.Print(e.LL(0).At(10), []rune("  "))
+// 	lines.Print(e.LL(0).At(12).FG(lines.Yellow).BG(lines.Blue), blue)
+// 	cm := colorMap(term.CurrentColors())
+// 	for i := 0; i < 8; i++ {
+// 		lines.Print(e.LL(i+1).At(0).BG(cm(i)).FG(cm(15)),
+// 			[]rune(fmt.Sprint(" ", i+1, " ")))
+// 		switch i {
+// 		case 0:
+// 			lines.Print(e.LL(i+1).At(12).BG(cm(i+8)).FG(cm(15)),
+// 				[]rune(fmt.Sprint(" ", i+9, "  ")))
+// 		default:
+// 			lines.Print(e.LL(i+1).At(12).BG(cm(i+8)).FG(cm(15)),
+// 				[]rune(fmt.Sprint(" ", i+9, " ")))
+// 		}
+// 	}
+// 	tcll := lines.DBGTcell(term)
+// 	lines.Print(e.LL(9).At(0), []rune(lines.Filler+fmt.Sprintf("Colors: %d", tcll.Colors())+lines.Filler))
+// 	lines.Print(e.BG(cm(0)).LL(10).BG(cm(0)).FG(cm(15)).At(0), []rune("bg/fg"))
+// 	lines.Print(e.LL(10).BG(cm(0)).At(6).FG(cm(4)), []rune("cmm/str"))
+// 	lines.Print(e.LL(10).BG(cm(0)).At(15).FG(cm(2)).AA(lines.Bold), []rune("ident"))
+// 	lines.Print(e.LL(10).BG(cm(0)).At(22).FG(cm(15)), []rune("op"))
+// 	lines.Print(e.LL(10).BG(cm(0)).At(25).FG(cm(1)), []rune("kw"))
+// 	fmt.Fprint(e.BG(cm(0)).FG(cm(15)).LL(10), "bg/fg")
+// 	lines.Print(e.LL(10).At(6).BG(cm(0)).FG(cm(4)), []rune("cmm/str"))
+// 	lines.Print(e.LL(10).At(15).BG(cm(0)).FG(cm(2)).AA(lines.Bold), []rune("ident"))
+// 	lines.Print(e.LL(10).At(22).BG(cm(0)).FG(cm(15)), []rune("op"))
+// 	lines.Print(e.LL(10).At(25).BG(cm(0)).FG(cm(1)), []rune("kw"))
+// 	fmt.Fprint(e.BG(cm(15)).FG(cm(0)).LL(11), "bg/fg")
+// 	lines.Print(e.LL(11).At(6).BG(cm(15)).FG(cm(3)), []rune("cmm/str"))
+// 	lines.Print(e.LL(11).At(15).BG(cm(15)).FG(cm(4)), []rune("ident"))
+// 	lines.Print(e.LL(11).At(22).BG(cm(15)).FG(cm(0)), []rune("op"))
+// 	lines.Print(e.LL(11).At(25).BG(cm(15)).FG(cm(1)), []rune("kw"))
+// }