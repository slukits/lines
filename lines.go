// Copyright (c) 2022 Stephan Lukits. All rights reserved.
// Use of this source code is governed by a MIT-style
// license that can be found in the LICENSE file.

package lines

import (
	"fmt"
	"sync"
	"time"

	"github.com/slukits/lines/internal/api"
	"github.com/slukits/lines/internal/lyt"
	"github.com/slukits/lines/internal/term"
)

/*
Eventer is the interface which all reported events implement.  Note each
Env instance has an Env.Evt property of type Eventer whereas
Env.Evt.Source() provides the backend event if there is any.  The
following event interfaces with their reported event are defined:
  - [Initer]: OnInit(*Env): once before any other
  - [AfterIniter]: OnAfterInit(*Env): once after OnInit
  - [Focuser]: OnFocus(*Env): see [Lines.Focus], [Env.Focused]
  - [FocusLooser]: OnFocusLost(*Env) see [Lines.Focus], [Env.Focused]
  - [Updater]: OnUpdate(*Env, interface{}): see [Lines.Update]
  - [Layouter]: OnLayout(*Env) bool: after layout change
  - [AfterLayouter]: OnAfterLayout(*Env, DD) bool: after OnLayout
  - [Keyer]: OnKey(*Env, Key, ModifierMask): special key like Esc
  - [Runer]: OnRune(*Env, rune, ModifierMask)
  - [Enterer]: OnEnter(*Env): mouse-pointer entered component
  - [Exiter]: OnExit(*Env): mouse-pointer leaves component
  - [Mouser]: OnMouse(*Env, ButtonMask, int, int): any mouse-event
  - [Clicker]: OnClick(_ *Env, x, y int): primary button click
  - [Contexter]: OnContext(_ *Env, x, y int): secondary button click
  - [Drager]: OnDrag(*Env, ButtonMask, int, int): mouse-move with
    pressed button
  - [Dropper]: OnDrop(*Env, ButtonMask, int, int): button release after
    mouse-move with pressed button
  - [Modaler]: OnOutOfBoundClick(*Env) bool: for modal layers
  - [OutOfBoundMover]: OnOutOfBoundMove(*Env) bool: for modal layers
  - [LineSelecter]: OnLineSelection(*Env, int): [LineSelectable]
*/
type Eventer = api.Eventer

// resizeEventer is reported when the Lines-display was resized.
type resizeEventer = api.ResizeEventer

// Dimer provides dimensions of a component in the layout.  Note each
// type embedding [lines.Component] implements the Dimer interface.
type Dimer = lyt.Dimer

// quitting controls the quitting keys and runes of a lines instance.
type quitting struct {
	*sync.Mutex
	kk map[Key]bool
	rr map[rune]bool
}

// AddKey adds given Key k to the quitting keys of parent Lines
// instance.
func (q *quitting) AddKey(k Key) *quitting {
	if q == nil {
		return q
	}
	q.Lock()
	defer q.Unlock()
	if q.kk == nil {
		q.kk = map[Key]bool{}
	}
	q.kk[k] = true
	return q
}

// DelKey removes given Key k from the quitting keys of parent Lines
// instance.
func (q *quitting) DelKey(k Key) *quitting {
	if q == nil {
		return q
	}
	q.Lock()
	defer q.Unlock()
	delete(q.kk, k)
	return q
}

// AddRune adds given rune r to the quitting runes.
func (q *quitting) AddRune(r rune) *quitting {
	if q == nil {
		return q
	}
	q.Lock()
	defer q.Unlock()
	if q.rr == nil {
		q.rr = map[rune]bool{}
	}
	q.rr[r] = true
	return q
}

// DelRune removes given rune r from the quitting runes.
func (q *quitting) DelRune(r rune) *quitting {
	if q == nil {
		return q
	}
	q.Lock()
	defer q.Unlock()
	delete(q.rr, r)
	return q
}

// Rune returns true if given rune r quits the event-loop of parent
// Lines instance.
func (q *quitting) Rune(r rune) bool {
	if q == nil || q.rr == nil {
		return false
	}
	return q.rr[r]
}

// Key returns true if given Key k quits the event-loop of parent Lines
// instance.  Note CtrlC and CtrlD returns always true if parent Lines
// instance wasn't created by a Kiosk-constructor.
func (q *quitting) Key(k Key) bool {
	if q == nil {
		return false
	}
	if k == CtrlC || k == CtrlD {
		return true
	}
	if q.kk == nil {
		return false
	}
	return q.kk[k]
}

// Lines listens to a backend implementation's reporting of events and
// controls the event reporting to client components (see [Component])
// and their layout accordingly.  Use one of the constructors [Term],
// [TermKiosk] or [TermFixture] to obtain a Lines-instance.
type Lines struct {

	// scr to report resize events to screen components.
	scr *screen

	// Quitting provides an instance to control key/rune-bindings for
	// terminating the event-loop and unblocking [Lines.WaitForQuit].
	// Note if Quitting is set the keys CtrlC/CtrlD always quit.
	Quitting *quitting

	// backend is needed to post events.
	backend api.EventProcessor

	// Globals are properties whose changing is propagated to all its
	// clones in components who update iff the updated property is still
	// in sync with the origin.
	Globals *Globals
}

func newTerm(cmp Componenter) *Lines {
	ll := Lines{}
	ll.backend = term.New(ll.listen)
	ll.Globals = newGlobals(nil)
	ll.scr = newScreen(ll.backend.(api.UIer), cmp, ll.Globals)
	ll.Globals.propagation = globalsPropagationClosure(ll.scr)
	return &ll
}

// Term returns a Lines l instance with a terminal backend displaying
// and reporting events to given component cmp and its nested
// components.  By default 'q', ctrl-c and ctrl-d terminate the
// event-loop and unblock  l.WaitForQuit().  The binding to 'q' may be
// removed.  The bindings to ctrl-c and ctrl-d may not be removed.  Use
// the [TermKiosk] constructor for an setup without any quit bindings.
// Term panics if the terminal screen can't be obtained.  NOTE to create
// a Componenter-instance define a type which embeds the [Component]
// type:
//
//	type myComponent struct { lines.Component }
//	lines.Term(&myComponent{}).WaitForQuit()
//
// Leverage [Lines.OnQuit] registration if you want to be informed about
// the quit event which is triggered by user-input that is associated
// with the quitable feature or by calling [Lines.Quit].  After your
// application is initialized you typically will want to wait while
// processing user input until the quit event occurs using
// [Lines.WaitForQuit].
func Term(cmp Componenter) *Lines {
	ll := newTerm(cmp)
	ll.Quitting = &quitting{Mutex: &sync.Mutex{}}
	ll.Quitting.AddRune('q')
	return ll
}

// Componenter is the private interface a type must implement to be used
// as an lines ui component.  Embedding [lines.Component] in a type
// automatically fulfills this condition:
//
//	type MyCmp struct { lines.Component }
//	lines.Term(&MyCmp{}).WaitForQuit()
//
// a Componenter implementation is informed about application events if
// it also implements event listener interfaces like
//   - [Initer] is informed once before a component becomes part of the layout
//   - [Layouter] is informed that a component's layout was calculated
//   - [Focuser]/[FocusLooser] is informed about focus gain/loss
//   - [Keyer] is informed about any user special key-press like 'enter' or 'tab'
//   - [Runer] is informed about user rune-key input
//   - [Mouser] is informed about any mouse event see also [Clicker]/[Contexter]
//   - [LineSelecter] is informed if a component's line was selected
//   - [LineFocuser] is informed if a component's line received the focus
type Componenter interface {

	// enable makes the embedded component usable for the client, i.e.
	// accessing its properties and methods won't panic.
	enable()

	// disable makes the embedded component unusable for the client,
	// i.e. accessing its properties and methods is likely to panic.
	disable()

	// hasLayoutWrapper is true if a component is part of the layout and
	// its layout has been calculated by the layout manager.
	hasLayoutWrapper() bool

	// layoutComponent is a wrapper around a client-component and its
	// embedded component independent of being enabled/disabled.  It
	// combines the client-components stacking or chaining aspects and
	// the internally calculated dimensional aspects of a component.
	layoutComponent() layoutComponenter

	// initialize sets up the embedded *component instance and wraps it
	// together with the client-instance in a layoutComponenter which is
	// returned.
	initialize(Componenter, api.UIer, *Globals) layoutComponenter

	// isInitialized returns true if embedded *component was wrapped
	// into a layout component.
	isInitialized() bool

	// embedded returns a reference to client-component's embedded
	// Component-instance.
	embedded() *Component

	// backend to post Update and Focus events on a user Componenter
	// implementation.
	backend() api.UIer

	// globals returns a components global properties.
	globals() *Globals
}

// TermKiosk returns a Lines instance like [Term] but without registered
// Quitable feature, i.e. the application can't be quit by the user by
// default.
func TermKiosk(cmp Componenter) *Lines {
	return newTerm(cmp)
}

// SetRoot replaces currently used root component by given component.
func (ll *Lines) SetRoot(c Componenter) error {
	if ll == nil || c == nil {
		return nil
	}
	return ll.backend.Post(&rootEvent{
		when:    time.Now(),
		newRoot: c,
	})
}

// moveFocusEvent is posted by calling MoveFocus for a programmatically
// change of focus.  This event-instance is not provided to the user.
type rootEvent struct {
	when    time.Time
	newRoot Componenter
}

<<<<<<< HEAD
func (ll *Lines) Root() Componenter {
	return ll.scr.root().userCmp
}

=======
func (e *rootEvent) When() time.Time { return e.when }

func (e *rootEvent) Source() interface{} { return e }

func (ll *Lines) Redraw() error {
	if ll == nil {
		return nil
	}
	return ll.backend.Post(&redrawEvent{when: time.Now()})
}

type redrawEvent struct{ when time.Time }

func (e *redrawEvent) When() time.Time     { return e.when }
func (e *redrawEvent) Source() interface{} { return e }

>>>>>>> 56588a1e
// Quit posts a quit event which consequently closes given Lines
// instance's backend and unblocks WaitForQuit.
func (ll *Lines) Quit() { ll.backend.Quit() }

// OnQuit registers given function to be called on quitting
// event-polling and -reporting.
func (ll *Lines) OnQuit(listener func()) *Lines {
	ll.backend.OnQuit(listener)
	return ll
}

// WaitForQuit blocks until given Lines-instance is quit.  (Except a
// Lines instance provided by a [Fixture] in which case WaitForQuit is
// not blocking.)
func (ll *Lines) WaitForQuit() { ll.backend.WaitForQuit() }

// Update posts an update event into the event queue which is reported
// either to given listener if not nil or to given componenter if given
// listener is nil.  Given data will be provided by the reported Update
// event.  Update is a no-op if componenter and listener are nil.
//
// Note if Update is used in a test to retrieve component properties
// which may be only retrieved in a listener callback then you can not
// cancel the test-run inside the listener.  "FatalNow" and friends
// must be only called in the go-routine of the test but the
// Update-listener callback during testing is done from the go-routine
// which is running the event-loop and which is different from the
// go-routine running the test.
func (ll *Lines) Update(
	cmp Componenter, data interface{}, l Listener,
) error {
	if cmp == nil && l == nil {
		return nil
	}
	return ll.backend.Post(&UpdateEvent{
		when: time.Now(),
		cmp:  cmp,
		lst:  l,
		Data: data,
	})
}

// UpdateEvent is created by an [Lines.Update] call.  Its Data field
// provides the data which was passed to that Update call.  To get
// notified of an update event a component must implement [Updater]:
//
//	func (c *myCmp) OnUpdate(e *lines.Env) {
//	    d := e.Evt.(*lines.UpdateEvent).Data
//	}
//
// Note was an explicit listener passed to [Lines.Update] the event is not
// reported to the component.
type UpdateEvent struct {
	when time.Time

	// NOTE we can not extract the componenter from the component
	// without risking a race condition hence we leave it to the
	// reporter to do so.
	cmp Componenter
	lst Listener

	// Data provided to an update event listener
	Data interface{}
}

// When of an update event is set to time.Now()
func (u *UpdateEvent) When() time.Time { return u.when }

func (u *UpdateEvent) Source() interface{} { return u }

func (ll *Lines) listen(evt api.Eventer) {
	if evt, ok := evt.(RuneEventer); ok {
		if ll.Quitting.Rune(evt.Rune()) {
			ll.backend.Quit()
			return
		}
	}
	if evt, ok := evt.(KeyEventer); ok {
		if ll.Quitting.Key(evt.Key()) {
			ll.backend.Quit()
			return
		}
	}
	switch evt := evt.(type) {
	case *rootEvent:
		ll.scr.setRoot(evt.newRoot, ll.Globals)
		reportInit(ll, ll.scr)
		ll.scr.hardSync(ll)
	case *redrawEvent:
		ll.scr.hardSync(ll)
	case resizeEventer:
		width, height := evt.Size()
		postSync := ll.scr.setSize(width, height, ll)
		reportInit(ll, ll.scr)
		ll.scr.hardSync(ll)
		if postSync != nil {
			postSync()
		}
	default:
		report(evt, ll, ll.scr)
		reportInit(ll, ll.scr)
		ll.scr.softSync(ll)
	}
}

// MoveFocus posts a new MoveFocus event into the event loop which once
// it is polled calls the currently focused component's OnFocusLost
// implementation while given component's OnFocus implementation is
// executed.  Finally the focus is set to given component.  MoveFocus
// fails if the event-loop is full returned error will wrap tcell's
// *PostEvent* error.  MoveFocus is an no-op if Componenter is nil, is
// not part of the layout, is off-screen or is already focused.
func (ll *Lines) Focus(cmp Componenter) error {
	return ll.backend.Post(&moveFocusEvent{
		when: time.Now(),
		cmp:  cmp,
	})
}

// CursorComponent returns the component where currently the cursor is
// set or nil if the cursor is not set.
func (ll *Lines) CursorComponent() Componenter {
	cc := ll.scr.cursorComponent()
	if cc == nil {
		return nil
	}
	return cc.userComponent()
}

// CursorPosition returns given lines ll instance's cursor screen
// position (x,y) and true in case the cursor is set; otherwise -1, -1
// and false is returned.
func (ll *Lines) CursorPosition() (x, y int, _ bool) {
	if ll.scr.cursor.Removed() {
		return -1, -1, false
	}
	x, y = ll.scr.cursor.Coordinates()
	return x, y, true
}

// RemoveCursor removes the cursor from the screen.
func (ll *Lines) RemoveCursor() {
	if lc := ll.scr.cursorComponent(); lc != nil {
		lc.wrapped().setCursor(-1, -1, ZeroCursor)
		if ll.scr.cursor.Removed() {
			return
		}
	}
	ll.scr.setCursor(-1, -1, ZeroCursor)
}

// SetCursor sets the cursor to given coordinates (x,y) on the screen
// having optionally given cursor style cs[0].  The call is ignored
// respectively a currently set cursor is removed iff x and y are
// outside the screen area or if they are inside the screen area but
// cs[0] is the zero cursor style.
func (ll *Lines) SetCursor(x, y int, cs ...CursorStyle) {
	ll.scr.setCursor(x, y, cs...)
}

// moveFocusEvent is posted by calling MoveFocus for a programmatically
// change of focus.  This event-instance is not provided to the user.
type moveFocusEvent struct {
	when time.Time
	// NOTE we can not extract the componenter from the component
	// without risking a race condition hence we leave it to the
	// reporter to do so.
	cmp Componenter
}

func (e *moveFocusEvent) When() time.Time { return e.when }

func (e *moveFocusEvent) Source() interface{} { return e }

// AtWriter is for printing runes at specific screen cells commonly used
// to define differentiated stylings printing to a component's
// environment e:
//
//	fmt.Fprint(e.LL(0), "An ")
//	lines.Print(e.LL(0).At(3).AA(Italic), "italic")
//	lines.Print(e.LL(0).At(9), " word")
type AtWriter interface {
	WriteAt(rr []rune)
}

// Print to an AtWriter a rune or slice of runes.  The common AtWriter
// of lines are provided by a component listener environment and a
// components gaps:
//
//	lines.Print(e.LL(0).At(0), []rune("print to first line's first cell"))
//	lines.Print(cmp.Gaps(0).Left.At(5), []rune("print to left gutter"))
func Print(w AtWriter, rr interface{}) {
	if rr == nil {
		return
	}
	switch rr := rr.(type) {
	case rune:
		w.WriteAt([]rune{rr})
	case []rune:
		w.WriteAt(rr)
	default:
		panic(fmt.Sprintf(
			"lines: print: expected rune/rune-slice; got %T", rr))
	}
}<|MERGE_RESOLUTION|>--- conflicted
+++ resolved
@@ -275,12 +275,6 @@
 	newRoot Componenter
 }
 
-<<<<<<< HEAD
-func (ll *Lines) Root() Componenter {
-	return ll.scr.root().userCmp
-}
-
-=======
 func (e *rootEvent) When() time.Time { return e.when }
 
 func (e *rootEvent) Source() interface{} { return e }
@@ -297,7 +291,10 @@
 func (e *redrawEvent) When() time.Time     { return e.when }
 func (e *redrawEvent) Source() interface{} { return e }
 
->>>>>>> 56588a1e
+func (ll *Lines) Root() Componenter {
+	return ll.scr.root().userCmp
+}
+
 // Quit posts a quit event which consequently closes given Lines
 // instance's backend and unblocks WaitForQuit.
 func (ll *Lines) Quit() { ll.backend.Quit() }
