--- conflicted
+++ resolved
@@ -158,13 +158,9 @@
 	//    is given the arguments are returned as received.
 	SetCursor(x, y int, cs ...CursorStyle) (int, int, CursorStyle)
 
-<<<<<<< HEAD
-	CurrentColors() CCC
-=======
 	// Colors provide the number of available (ANSI) colors.  In case of
 	// a monochrome screen 0 is returned.
 	Colors() int
->>>>>>> 42bf1d4c
 }
 
 // EventProcessor provides user input events and programmatically posted
